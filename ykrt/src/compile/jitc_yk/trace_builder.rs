//! The trace builder.

use super::aot_ir::{self, IRDisplay, Module};
use super::jit_ir;
use crate::compile::CompilationError;
use crate::trace::TracedAOTBlock;
use std::collections::HashMap;

/// The argument index of the trace inputs struct in the control point call.
const CTRL_POINT_ARGIDX_INPUTS: usize = 3;

/// Given a mapped trace and an AOT module, assembles an in-memory Yk IR trace by copying blocks
/// from the AOT IR. The output of this process will be the input to the code generator.
struct TraceBuilder<'a> {
    /// The AOR IR.
    aot_mod: &'a Module,
    /// The JIT IR this struct builds.
    jit_mod: jit_ir::Module,
    /// The mapped trace.
    mtrace: &'a Vec<TracedAOTBlock>,
    // Maps an AOT instruction to a jit instruction via their index-based IDs.
    local_map: HashMap<aot_ir::InstructionID, jit_ir::InstrIdx>,
}

impl<'a> TraceBuilder<'a> {
    /// Create a trace builder.
    ///
    /// Arguments:
    ///  - `trace_name`: The eventual symbol name for the JITted code.
    ///  - `aot_mod`: The AOT IR module that the trace flows through.
    ///  - `mtrace`: The mapped trace.
    fn new(trace_name: String, aot_mod: &'a Module, mtrace: &'a Vec<TracedAOTBlock>) -> Self {
        Self {
            aot_mod,
            mtrace,
            jit_mod: jit_ir::Module::new(trace_name),
            local_map: HashMap::new(),
        }
    }

    // Given a mapped block, find the AOT block ID, or return `None` if it is unmapped.
    fn lookup_aot_block(&self, tb: &TracedAOTBlock) -> Option<aot_ir::BlockID> {
        match tb {
            TracedAOTBlock::Mapped { func_name, bb } => {
                let func_name = func_name.to_str().unwrap(); // safe: func names are valid UTF-8.
                let func = self.aot_mod.func_idx(func_name);
                Some(aot_ir::BlockID::new(func, aot_ir::BlockIdx::new(*bb)))
            }
            TracedAOTBlock::Unmappable { .. } => None,
        }
    }

    /// Create the prolog of the trace.
    fn create_trace_header(&mut self, blk: &aot_ir::Block) -> Result<(), CompilationError> {
        // Find trace input variables and emit `LoadArg` instructions for them.
        let mut last_store = None;
        let mut trace_input = None;
        let mut input = Vec::new();
        for inst in blk.instrs.iter().rev() {
            if inst.is_control_point(self.aot_mod) {
                trace_input = Some(inst.operand(CTRL_POINT_ARGIDX_INPUTS));
            }
            if inst.is_store() {
                last_store = Some(inst);
            }
            if inst.is_gep() {
                let op = inst.operand(0);
                // unwrap safe: we know the AOT code was produced by ykllvm.
                if trace_input
                    .unwrap()
                    .to_instr(self.aot_mod)
                    .ptr_eq(op.to_instr(self.aot_mod))
                {
                    // Found a trace input.
                    // unwrap safe: we know the AOT code was produced by ykllvm.
                    let inp = last_store.unwrap().operand(0);
                    input.insert(0, inp.to_instr(self.aot_mod));
                    let load_arg = jit_ir::LoadArgInstruction::new().into();
                    self.local_map
                        .insert(inp.to_instr_id(), self.next_instr_id()?);
                    self.jit_mod.push(load_arg);
                }
            }
        }
        Ok(())
    }

    /// Walk over a traced AOT block, translating the constituent instructions into the JIT module.
    fn process_block(&mut self, bid: aot_ir::BlockID) -> Result<(), CompilationError> {
        // unwrap safe: can't trace a block not in the AOT module.
        let blk = self.aot_mod.block(&bid);

        // Decide how to translate each AOT instruction based upon its opcode.
        for (inst_idx, inst) in blk.instrs.iter().enumerate() {
            eprintln!("process: {}", inst.to_str(self.aot_mod));
            let jit_inst = match inst.opcode() {
                aot_ir::Opcode::Load => self.handle_load(inst),
                aot_ir::Opcode::Call => self.handle_call(inst),
                aot_ir::Opcode::Store => self.handle_store(inst),
                _ => todo!("{:?}", inst),
            }?;

            // If the AOT instruction defines a new value, then add it to the local map.
            if jit_inst.is_def() {
                let aot_iid = aot_ir::InstructionID::new(
                    bid.func_idx(),
                    bid.block_idx(),
                    aot_ir::InstrIdx::new(inst_idx),
                );
                self.local_map.insert(aot_iid, self.next_instr_id()?);
            }

            // Insert the newly-translated instruction into the JIT module.
            self.jit_mod.push(jit_inst);
            eprintln!("{}", self.jit_mod);
        }
        Ok(())
    }

    fn next_instr_id(&self) -> Result<jit_ir::InstrIdx, CompilationError> {
        jit_ir::InstrIdx::new(self.jit_mod.len())
    }

    /// Translate an operand.
    fn handle_operand(
        &mut self,
        op: &aot_ir::Operand,
    ) -> Result<jit_ir::Operand, CompilationError> {
        let ret = match op {
            aot_ir::Operand::LocalVariable(lvo) => {
                let instridx = self.local_map[lvo.instr_id()];
                jit_ir::Operand::Local(instridx)
            }
            aot_ir::Operand::Unimplemented(_) => {
                // FIXME: for now we push an arbitrary constant.
                let constidx = self
                    .jit_mod
                    .const_idx(&jit_ir::Constant::Usize(0xdeadbeef))?;
                jit_ir::Operand::Const(constidx)
            }
            _ => todo!("{}", op.to_str(self.aot_mod)),
        };
        Ok(ret)
    }

    /// Translate a `Load` instruction.
    fn handle_load(
        &mut self,
        inst: &aot_ir::Instruction,
    ) -> Result<jit_ir::Instruction, CompilationError> {
        let jit_op = self.handle_operand(inst.operand(0))?;
        Ok(
            jit_ir::LoadInstruction::new(jit_op, jit_ir::TypeIdx::from_aot(inst.type_idx())?)
                .into(),
        )
    }

    fn handle_call(
        &mut self,
        inst: &aot_ir::Instruction,
    ) -> Result<jit_ir::Instruction, CompilationError> {
        let mut args = Vec::new();
        for arg in inst.remaining_operands(1) {
            args.push(self.handle_operand(arg)?);
        }
        Ok(jit_ir::CallInstruction::new(&mut self.jit_mod, inst.callee(), &args)?.into())
<<<<<<< HEAD
    }

    fn handle_store(
        &mut self,
        inst: &aot_ir::Instruction,
    ) -> Result<jit_ir::Instruction, CompilationError> {
        let val = self.handle_operand(inst.operand(0))?;
        let ptr = self.handle_operand(inst.operand(1))?;
        Ok(jit_ir::StoreInstruction::new(val, ptr).into())
=======
>>>>>>> e313acb0
    }


    /// Entry point for building an IR trace.
    ///
    /// Consumes the trace builder, returning a JIT module.
    fn build(mut self) -> Result<jit_ir::Module, CompilationError> {
        let first_blk = match self.mtrace.get(0) {
            Some(b) => Ok(b),
            None => Err(CompilationError::Unrecoverable("empty trace".into())),
        }?;
<<<<<<< HEAD
        let firstblk = self.lookup_aot_block(first_blk);
=======

        // Find the block containing the control point call. This is the (sole) predecessor of the
        // first (guaranteed mappable) block in the trace.
        let prev = match first_blk {
            TracedAOTBlock::Mapped { func_name, bb } => {
                debug_assert!(*bb > 0);
                // It's `- 1` due to the way the ykllvm block splitting pass works.
                TracedAOTBlock::Mapped {
                    func_name: func_name.clone(),
                    bb: bb - 1,
                }
            }
            TracedAOTBlock::Unmappable => panic!(),
        };

        let firstblk = self.lookup_aot_block(&prev);
>>>>>>> e313acb0
        // FIXME: This unwrap assumes the first block is mappable, but Laurie just merged a change
        // that strips the initial block (the block we return to from the control point), so I
        // don't think this assumption necessarily holds any more. Investigate.
        self.create_trace_header(self.aot_mod.block(&firstblk.unwrap()))?;

<<<<<<< HEAD
        let mut first = true;
=======
>>>>>>> e313acb0
        for tblk in self.mtrace {
            // FIXME: gross hack that can be killed when this is merged:
            // https://github.com/ykjit/yk/pull/954
            if first {
                first = false;
                continue;
            }
            match self.lookup_aot_block(tblk) {
                Some(bid) => {
                    // Mapped block
                    self.process_block(bid)?;
                }
                None => {
                    // Unmappable block
                    todo!();
                }
            }
        }
        Ok(self.jit_mod)
    }
}

/// Given a mapped trace (through `aot_mod`), assemble and return a Yk IR trace.
pub(super) fn build(
    aot_mod: &Module,
    mtrace: &Vec<TracedAOTBlock>,
) -> Result<jit_ir::Module, CompilationError> {
    // FIXME: the XXX below should be a thread-safe monotonically incrementing integer.
    TraceBuilder::new("__yk_compiled_trace_XXX".into(), aot_mod, mtrace).build()
}<|MERGE_RESOLUTION|>--- conflicted
+++ resolved
@@ -164,7 +164,6 @@
             args.push(self.handle_operand(arg)?);
         }
         Ok(jit_ir::CallInstruction::new(&mut self.jit_mod, inst.callee(), &args)?.into())
-<<<<<<< HEAD
     }
 
     fn handle_store(
@@ -174,8 +173,6 @@
         let val = self.handle_operand(inst.operand(0))?;
         let ptr = self.handle_operand(inst.operand(1))?;
         Ok(jit_ir::StoreInstruction::new(val, ptr).into())
-=======
->>>>>>> e313acb0
     }
 
 
@@ -187,9 +184,6 @@
             Some(b) => Ok(b),
             None => Err(CompilationError::Unrecoverable("empty trace".into())),
         }?;
-<<<<<<< HEAD
-        let firstblk = self.lookup_aot_block(first_blk);
-=======
 
         // Find the block containing the control point call. This is the (sole) predecessor of the
         // first (guaranteed mappable) block in the trace.
@@ -206,23 +200,9 @@
         };
 
         let firstblk = self.lookup_aot_block(&prev);
->>>>>>> e313acb0
-        // FIXME: This unwrap assumes the first block is mappable, but Laurie just merged a change
-        // that strips the initial block (the block we return to from the control point), so I
-        // don't think this assumption necessarily holds any more. Investigate.
         self.create_trace_header(self.aot_mod.block(&firstblk.unwrap()))?;
 
-<<<<<<< HEAD
-        let mut first = true;
-=======
->>>>>>> e313acb0
         for tblk in self.mtrace {
-            // FIXME: gross hack that can be killed when this is merged:
-            // https://github.com/ykjit/yk/pull/954
-            if first {
-                first = false;
-                continue;
-            }
             match self.lookup_aot_block(tblk) {
                 Some(bid) => {
                     // Mapped block
