<<<<<<< HEAD
=======
// # Currently this test breaks CI entirely, so we temporarily ignore it
// # completely.
// ignore-if: true
// # ignore-if: test $YK_JIT_COMPILER != "yk"
>>>>>>> ba96cb68
// Run-time:
//   env-var: YKD_PRINT_IR=aot
//   env-var: YKD_SERIALISE_COMPILATION=1
//   env-var: YKD_PRINT_JITSTATE=1
//   status: error
//   stderr:
//     jit-state: start-tracing
//     i=4
//     jit-state: stop-tracing
//     --- Begin aot ---
//     ...
//     func main($arg0: i32, $arg1: ptr) -> i32 {
//     ...
//     --- End aot ---
//     ...
//     not yet implemented...
//     ...

// Check that basic trace compilation works.

// FIXME: Get this test all the way through the new codegen pipeline!
//
// Currently it succeeds even though it crashes out on a todo!(). This is so
// that we can incrementally implement the new codegen and have CI merge our
// incomplete work.

#include <assert.h>
#include <stdio.h>
#include <stdlib.h>
#include <string.h>
#include <yk.h>
#include <yk_testing.h>

int main(int argc, char **argv) {
  YkMT *mt = yk_mt_new(NULL);
  yk_mt_hot_threshold_set(mt, 0);
  YkLocation loc = yk_location_new();

  int res = 9998;
  int i = 4;
  NOOPT_VAL(loc);
  NOOPT_VAL(res);
  NOOPT_VAL(i);
  while (i > 0) {
    yk_mt_control_point(mt, &loc);
    fprintf(stderr, "i=%d\n", i);
    res += 2;
    i--;
  }
  printf("exit");
  NOOPT_VAL(res);
  yk_location_drop(loc);
  yk_mt_drop(mt);
  return (EXIT_SUCCESS);
}<|MERGE_RESOLUTION|>--- conflicted
+++ resolved
@@ -1,10 +1,6 @@
-<<<<<<< HEAD
-=======
 // # Currently this test breaks CI entirely, so we temporarily ignore it
 // # completely.
-// ignore-if: true
-// # ignore-if: test $YK_JIT_COMPILER != "yk"
->>>>>>> ba96cb68
+// ignore-if: test $YK_JIT_COMPILER != "yk"
 // Run-time:
 //   env-var: YKD_PRINT_IR=aot
 //   env-var: YKD_SERIALISE_COMPILATION=1
